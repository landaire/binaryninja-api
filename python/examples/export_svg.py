# from binaryninja import *
import os
import webbrowser
try:
	from urllib import pathname2url          # Python 2.x
except:
	from urllib.request import pathname2url  # Python 3.x

from binaryninja.interaction import get_save_filename_input, show_message_box
from binaryninja.enums import MessageBoxButtonSet, MessageBoxIcon, MessageBoxButtonResult, InstructionTextTokenType, BranchType
from binaryninja.plugin import PluginCommand

colors = {'green': [162, 217, 175], 'red': [222, 143, 151], 'blue': [128, 198, 233], 'cyan': [142, 230, 237], 'lightCyan': [176, 221, 228], 'orange': [237, 189, 129], 'yellow': [237, 223, 179], 'magenta': [218, 196, 209], 'none': [74, 74, 74]}

escape_table = {
	"'": "&#39;",
	">": "&#62;",
	"<": "&#60;",
	'"': "&#34;",
	' ': "&#160;"
}


def escape(toescape):
	toescape = toescape.decode('utf-8').encode('ascii', 'xmlcharrefreplace')  # handle extended unicode
	return ''.join(escape_table.get(i, i) for i in toescape)                  # still escape the basics


def save_svg(bv, function):
	address = hex(function.start).replace('L', '')
	path = os.path.dirname(bv.file.filename)
	origname = os.path.basename(bv.file.filename)
	filename = os.path.join(path, 'binaryninja-{filename}-{function}.html'.format(filename=origname, function=address))
	outputfile = get_save_filename_input('File name for export_svg', 'HTML files (*.html)', filename)
	if outputfile is None:
		return
	content = render_svg(function)
	output = open(outputfile, 'w')
	output.write(content)
	output.close()
	result = show_message_box("Open SVG", "Would you like to view the exported SVG?",
							buttons = MessageBoxButtonSet.YesNoButtonSet, icon = MessageBoxIcon.QuestionIcon)
	if result == MessageBoxButtonResult.YesButton:
		url = 'file:{}'.format(pathname2url(outputfile))
		webbrowser.open(url)


def instruction_data_flow(function, address):
	''' TODO:  Extract data flow information '''
	length = function.view.get_instruction_length(address)
	bytes = function.view.read(address, length)
	hex = bytes.encode('hex')
	padded = ' '.join([hex[i:i + 2] for i in range(0, len(hex), 2)])
	return 'Opcode: {bytes}'.format(bytes=padded)


def render_svg(function):
	graph = function.create_graph()
	graph.layout_and_wait()
	heightconst = 15
	ratio = 0.48
	widthconst = heightconst * ratio

	output = '''<html>
	<head>
		<style type="text/css">
			@import url(https://fonts.googleapis.com/css?family=Source+Code+Pro);
			body {
				background-color: rgb(42, 42, 42);
			}
			svg {
				background-color: rgb(42, 42, 42);
				display: block;
				margin: 0 auto;
			}
			.basicblock {
				stroke: rgb(224, 224, 224);
			}
			.edge {
				fill: none;
				stroke-width: 1px;
			}
			.UnconditionalBranch, .IndirectBranch {
				stroke: rgb(128, 198, 233);
				color: rgb(128, 198, 233);
			}
			.FalseBranch {
				stroke: rgb(222, 143, 151);
				color: rgb(222, 143, 151);
			}
			.TrueBranch {
				stroke: rgb(162, 217, 175);
				color: rgb(162, 217, 175);
			}
			.arrow {
				stroke-width: 1;
				fill: currentColor;
			}
			text {
				font-family: 'Source Code Pro';
				font-size: 9pt;
				fill: rgb(224, 224, 224);
			}
			.CodeSymbolToken {
				fill: rgb(128, 198, 223);
			}
			.DataSymbolToken {
				fill: rgb(142, 230, 237);
			}
			.TextToken, .InstructionToken, .BeginMemoryOperandToken, .EndMemoryOperandToken {
				fill: rgb(224, 224, 224);
			}
			.PossibleAddressToken, .IntegerToken {
				fill: rgb(162, 217, 175);
			}
			.RegisterToken {
				fill: rgb(237, 223, 179);
			}
			.AnnotationToken {
				fill: rgb(218, 196, 209);
			}
			.ImportToken {
				fill: rgb(237, 189, 129);
			}
			.StackVariableToken {
				fill: rgb(193, 220, 199);
			}
		</style>
		<script src="https://ajax.googleapis.com/ajax/libs/jquery/1.12.2/jquery.min.js"></script>
	</head>
'''
	output += '''<svg xmlns="http://www.w3.org/2000/svg" xmlns:xlink="http://www.w3.org/1999/xlink" width="{width}" height="{height}">
		<defs>
			<marker id="arrow-TrueBranch" class="arrow TrueBranch" viewBox="0 0 10 10" refX="10" refY="5" markerUnits="strokeWidth" markerWidth="8" markerHeight="6" orient="auto">
				<path d="M 0 0 L 10 5 L 0 10 z" />
			</marker>
			<marker id="arrow-FalseBranch" class="arrow FalseBranch" viewBox="0 0 10 10" refX="10" refY="5" markerUnits="strokeWidth" markerWidth="8" markerHeight="6" orient="auto">
				<path d="M 0 0 L 10 5 L 0 10 z" />
			</marker>
			<marker id="arrow-UnconditionalBranch" class="arrow UnconditionalBranch" viewBox="0 0 10 10" refX="10" refY="5" markerUnits="strokeWidth" markerWidth="8" markerHeight="6" orient="auto">
				<path d="M 0 0 L 10 5 L 0 10 z" />
			</marker>
			<marker id="arrow-IndirectBranch" class="arrow IndirectBranch" viewBox="0 0 10 10" refX="10" refY="5" markerUnits="strokeWidth" markerWidth="8" markerHeight="6" orient="auto">
				<path d="M 0 0 L 10 5 L 0 10 z" />
			</marker>
		</defs>
<<<<<<< HEAD
	'''.format(width=graph.width*widthconst + 20, height=graph.height*heightconst + 20)
=======
	'''.format(width=graph.width * widthconst + 20, height=graph.height * heightconst + 20)
>>>>>>> ffdcc904
	output += '''	<g id="functiongraph0" class="functiongraph">
			<title>Function Graph 0</title>
	'''
	edges = ''
	for i, block in enumerate(graph.blocks):

		# Calculate basic block location and coordinates
		x = ((block.x) * widthconst)
		y = ((block.y) * heightconst)
		width = ((block.width) * widthconst)
		height = ((block.height) * heightconst)

		# Render block
		output += '		<g id="basicblock{i}">\n'.format(i=i)
		output += '			<title>Basic Block {i}</title>\n'.format(i=i)
		rgb = colors['none']
		try:
			bb = block.basic_block
			color_code = bb.highlight.color
			color_str = bb.highlight._standard_color_to_str(color_code)
			if color_str in colors:
				rgb = colors[color_str]
		except:
			pass
<<<<<<< HEAD
		output += '			<rect class="basicblock" x="{x}" y="{y}" fill-opacity="0.4" height="{height}" width="{width}" fill="rgb({r},{g},{b})"/>\n'.format(x=x,y=y,width=width + 16,height=height + 12,r=rgb[0],g=rgb[1],b=rgb[2])
=======
		output += '			<rect class="basicblock" x="{x}" y="{y}" fill-opacity="0.4" height="{height}" width="{width}" fill="rgb({r},{g},{b})"/>\n'.format(x=x, y=y, width=width + 16, height=height + 12, r=rgb[0], g=rgb[1], b=rgb[2])
>>>>>>> ffdcc904

		# Render instructions, unfortunately tspans don't allow copying/pasting more
		# than one line at a time, need SVG 1.2 textarea tags for that it looks like

<<<<<<< HEAD
		output += '			<text x="{x}" y="{y}">\n'.format(x=x,y=y + (i + 1) * heightconst)
		for i,line in enumerate(block.lines):
			output += '				<tspan id="instr-{address}" x="{x}" y="{y}">'.format(x=x + 6,y=y + 6 + (i + 0.7) * heightconst,address=hex(line.address)[:-1])
=======
		output += '			<text x="{x}" y="{y}">\n'.format(x=x, y=y + (i + 1) * heightconst)
		for i, line in enumerate(block.lines):
			output += '				<tspan id="instr-{address}" x="{x}" y="{y}">'.format(x=x + 6, y=y + 6 + (i + 0.7) * heightconst, address=hex(line.address)[:-1])
>>>>>>> ffdcc904
			hover = instruction_data_flow(function, line.address)
			output += '<title>{hover}</title>'.format(hover=hover)
			for token in line.tokens:
				# TODO: add hover for hex, function, and reg tokens
				output += '<tspan class="{tokentype}">{text}</tspan>'.format(text=escape(token.text), tokentype=InstructionTextTokenType(token.type).name)
			output += '</tspan>\n'
		output += '			</text>\n'
		output += '		</g>\n'

		# Edges are rendered in a seperate chunk so they have priority over the
		# basic blocks or else they'd render below them

		for edge in block.outgoing_edges:
			points = ""
<<<<<<< HEAD
			x,y = edge.points[0]
			points += str(x*widthconst)+","+str(y*heightconst + 12) + " "
			for x,y in edge.points[1:-1]:
				points += str(x*widthconst)+","+str(y*heightconst) + " "
			x,y = edge.points[-1]
			points += str(x*widthconst)+","+str(y*heightconst + 0) + " "
			edges += '		<polyline class="edge {type}" points="{points}" marker-end="url(#arrow-{type})"/>\n'.format(type=edge.type,points=points)
=======
			x, y = edge.points[0]
			points += str(x * widthconst) + "," + str(y * heightconst + 12) + " "
			for x, y in edge.points[1:-1]:
				points += str(x * widthconst) + "," + str(y * heightconst) + " "
			x, y = edge.points[-1]
			points += str(x * widthconst) + "," + str(y * heightconst + 0) + " "
			edges += '		<polyline class="edge {type}" points="{points}" marker-end="url(#arrow-{type})"/>\n'.format(type=BranchType(edge.type).name, points=points)
>>>>>>> ffdcc904
	output += ' ' + edges + '\n'
	output += '	</g>\n'
	output += '</svg></html>'
	return output


PluginCommand.register_for_function("Export to SVG", "Exports an SVG of the current function", save_svg)<|MERGE_RESOLUTION|>--- conflicted
+++ resolved
@@ -144,11 +144,7 @@
 				<path d="M 0 0 L 10 5 L 0 10 z" />
 			</marker>
 		</defs>
-<<<<<<< HEAD
-	'''.format(width=graph.width*widthconst + 20, height=graph.height*heightconst + 20)
-=======
 	'''.format(width=graph.width * widthconst + 20, height=graph.height * heightconst + 20)
->>>>>>> ffdcc904
 	output += '''	<g id="functiongraph0" class="functiongraph">
 			<title>Function Graph 0</title>
 	'''
@@ -173,24 +169,14 @@
 				rgb = colors[color_str]
 		except:
 			pass
-<<<<<<< HEAD
-		output += '			<rect class="basicblock" x="{x}" y="{y}" fill-opacity="0.4" height="{height}" width="{width}" fill="rgb({r},{g},{b})"/>\n'.format(x=x,y=y,width=width + 16,height=height + 12,r=rgb[0],g=rgb[1],b=rgb[2])
-=======
 		output += '			<rect class="basicblock" x="{x}" y="{y}" fill-opacity="0.4" height="{height}" width="{width}" fill="rgb({r},{g},{b})"/>\n'.format(x=x, y=y, width=width + 16, height=height + 12, r=rgb[0], g=rgb[1], b=rgb[2])
->>>>>>> ffdcc904
 
 		# Render instructions, unfortunately tspans don't allow copying/pasting more
 		# than one line at a time, need SVG 1.2 textarea tags for that it looks like
 
-<<<<<<< HEAD
-		output += '			<text x="{x}" y="{y}">\n'.format(x=x,y=y + (i + 1) * heightconst)
-		for i,line in enumerate(block.lines):
-			output += '				<tspan id="instr-{address}" x="{x}" y="{y}">'.format(x=x + 6,y=y + 6 + (i + 0.7) * heightconst,address=hex(line.address)[:-1])
-=======
 		output += '			<text x="{x}" y="{y}">\n'.format(x=x, y=y + (i + 1) * heightconst)
 		for i, line in enumerate(block.lines):
 			output += '				<tspan id="instr-{address}" x="{x}" y="{y}">'.format(x=x + 6, y=y + 6 + (i + 0.7) * heightconst, address=hex(line.address)[:-1])
->>>>>>> ffdcc904
 			hover = instruction_data_flow(function, line.address)
 			output += '<title>{hover}</title>'.format(hover=hover)
 			for token in line.tokens:
@@ -205,15 +191,6 @@
 
 		for edge in block.outgoing_edges:
 			points = ""
-<<<<<<< HEAD
-			x,y = edge.points[0]
-			points += str(x*widthconst)+","+str(y*heightconst + 12) + " "
-			for x,y in edge.points[1:-1]:
-				points += str(x*widthconst)+","+str(y*heightconst) + " "
-			x,y = edge.points[-1]
-			points += str(x*widthconst)+","+str(y*heightconst + 0) + " "
-			edges += '		<polyline class="edge {type}" points="{points}" marker-end="url(#arrow-{type})"/>\n'.format(type=edge.type,points=points)
-=======
 			x, y = edge.points[0]
 			points += str(x * widthconst) + "," + str(y * heightconst + 12) + " "
 			for x, y in edge.points[1:-1]:
@@ -221,7 +198,6 @@
 			x, y = edge.points[-1]
 			points += str(x * widthconst) + "," + str(y * heightconst + 0) + " "
 			edges += '		<polyline class="edge {type}" points="{points}" marker-end="url(#arrow-{type})"/>\n'.format(type=BranchType(edge.type).name, points=points)
->>>>>>> ffdcc904
 	output += ' ' + edges + '\n'
 	output += '	</g>\n'
 	output += '</svg></html>'
